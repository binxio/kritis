--- conflicted
+++ resolved
@@ -84,15 +84,9 @@
             name: my-attestor
             namespace: default
         spec:
-<<<<<<< HEAD
-            noteReference: v1beta1/projects/$PROJECT
+            noteReference: projects/$PROJECT/notes/my-attestor
             publicKeyList: 
             - $PUBLIC_KEY
-=======
-            noteReference: projects/$PROJECT/notes/my-attestor
-            privateKeySecretName: my-attestor
-            publicKeyData: $PUBLIC_KEY
->>>>>>> 70f5ceb0
         EOF
         ```
 
