# Default values for kritis.
# This is a YAML-formatted file.
# Declare variables to be passed into your templates.

replicaCount: 1

image:
  repository: gcr.io/kritis-project/kritis-server
  tag: latest
  pullPolicy: Always

service:
  type: ClusterIP
  port: 443

resources: {}
  # We usually recommend not to specify default resources and to leave this as a conscious
  # choice for the user. This also increases chances charts run on environments with little
  # resources, such as Minikube. If you do want to specify resources, uncomment the following
  # lines, adjust them as necessary, and remove the curly braces after 'resources:'.
  # limits:
  #  cpu: 100m
  #  memory: 128Mi
  # requests:
  #  cpu: 100m
  #  memory: 128Mi

nodeSelector: {}

tolerations: []

affinity: {}

serviceName: kritis-validation-hook
tlsSecretName: tls-webhook-secret
cronInterval: 1h

image:
  repository: gcr.io/kritis-project/kritis-server
  tag: latest
  name: kritis-server
  pullPolicy: Always

# kritis-server-webhook.yaml values
caBundle: ""
serviceNamespace: "default"

gacSecret:
<<<<<<< HEAD
  name: "priyawadhwa-ca-admin"
  path: "priyawadhwa-ca-admin.json"
=======
  name: "gac-ca-admin"
  path: "gac.json"
>>>>>>> e1742297
<|MERGE_RESOLUTION|>--- conflicted
+++ resolved
@@ -46,10 +46,5 @@
 serviceNamespace: "default"
 
 gacSecret:
-<<<<<<< HEAD
-  name: "priyawadhwa-ca-admin"
-  path: "priyawadhwa-ca-admin.json"
-=======
   name: "gac-ca-admin"
-  path: "gac.json"
->>>>>>> e1742297
+  path: "gac.json"