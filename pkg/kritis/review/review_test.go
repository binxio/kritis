--- conflicted
+++ resolved
@@ -54,8 +54,7 @@
 		if name == "sec2" {
 			return sec2, nil
 		}
-<<<<<<< HEAD
-		return nil, fmt.Errorf("Not such secret for %s", name)
+		return nil, fmt.Errorf("no such secret for %s", name)
 	}
 	oneValidAtt := []metadata.RawAttestation{
 		metadata.MakeRawAttestation(metadata.PgpSignatureType, encodeB64(sig), secFpr, ""),
@@ -63,14 +62,6 @@
 	twoValidAtts := []metadata.RawAttestation{
 		metadata.MakeRawAttestation(metadata.PgpSignatureType, encodeB64(sig), secFpr, ""),
 		metadata.MakeRawAttestation(metadata.PgpSignatureType, encodeB64(sig2), secFpr2, ""),
-=======
-		return nil, fmt.Errorf("no such secret for %s", name)
-	}
-	oneValidAtt := []metadata.PGPAttestation{{Signature: encodeB64(sig), KeyID: secFpr}}
-	twoValidAtts := []metadata.PGPAttestation{
-		{Signature: encodeB64(sig), KeyID: secFpr},
-		{Signature: encodeB64(sig2), KeyID: secFpr2},
->>>>>>> fea1bd99
 	}
 
 	invalidSig, err := util.CreateAttestationSignature(testutil.IntTestImage, sec)
@@ -134,21 +125,13 @@
 			"test": {
 				ObjectMeta: metav1.ObjectMeta{Name: "test"},
 				Spec: v1beta1.AttestationAuthoritySpec{
-<<<<<<< HEAD
-					NoteReference: "provider/test",
-=======
 					NoteReference: "projects/test-1/notes/note-1",
->>>>>>> fea1bd99
 					PublicKeyList: []string{base64.StdEncoding.EncodeToString([]byte(pub))},
 				}},
 			"test2": {
 				ObjectMeta: metav1.ObjectMeta{Name: "test2"},
 				Spec: v1beta1.AttestationAuthoritySpec{
-<<<<<<< HEAD
-					NoteReference: "provider/test2",
-=======
 					NoteReference: "projects/test-1/notes/note-2",
->>>>>>> fea1bd99
 					PublicKeyList: []string{base64.StdEncoding.EncodeToString([]byte(pub2))},
 				}}}
 		auth, exists := authMap[name]
@@ -162,114 +145,10 @@
 	}
 
 	tests := []struct {
-<<<<<<< HEAD
-		name         string
-		image        string
-		policies     []v1beta1.GenericAttestationPolicy
-		attestations []metadata.RawAttestation
-		isAdmitted   bool
-		shouldErr    bool
-	}{
-		{
-			name:         "valid image with attestation",
-			image:        img,
-			policies:     oneGAP,
-			attestations: oneValidAtt,
-			isAdmitted:   true,
-			shouldErr:    false,
-		},
-		{
-			name:         "image without attestation",
-			image:        img,
-			policies:     oneGAP,
-			attestations: []metadata.RawAttestation{},
-			isAdmitted:   false,
-			shouldErr:    true,
-		},
-		{
-			name:         "gap without attestor should error",
-			image:        img,
-			policies:     gapWithoutAA,
-			attestations: []metadata.RawAttestation{},
-			isAdmitted:   false,
-			shouldErr:    true,
-		},
-		{
-			name:         "gap without attestor should error on allowlisted image",
-			image:        "allowed_image_name",
-			policies:     gapWithoutAA,
-			attestations: []metadata.RawAttestation{},
-			isAdmitted:   false,
-			shouldErr:    true,
-		},
-		{
-			name:         "allowlisted image",
-			image:        "allowed_image_name",
-			policies:     oneGAP,
-			attestations: []metadata.RawAttestation{},
-			isAdmitted:   false,
-			shouldErr:    false,
-		},
-		{
-			name:         "image allowlisted in 1 policy",
-			image:        "allowed_image_name",
-			policies:     twoGAPs,
-			attestations: []metadata.RawAttestation{},
-			isAdmitted:   false,
-			shouldErr:    false,
-		},
-		{
-			name:         "image without policies",
-			image:        img,
-			policies:     []v1beta1.GenericAttestationPolicy{},
-			attestations: []metadata.RawAttestation{},
-			isAdmitted:   false,
-			shouldErr:    false,
-		},
-		{
-			name:         "image with invalid attestation",
-			image:        img,
-			policies:     oneGAP,
-			attestations: invalidAtts,
-			isAdmitted:   false,
-			shouldErr:    true,
-		},
-		{
-			name:         "image complies with one policy out of two",
-			image:        img,
-			policies:     twoGAPs,
-			attestations: oneValidAtt,
-			isAdmitted:   true,
-			shouldErr:    false,
-		},
-		{
-			name:         "image in global allowlist",
-			image:        "us.gcr.io/grafeas/grafeas-server:0.1.0",
-			policies:     twoGAPs,
-			attestations: []metadata.RawAttestation{},
-			isAdmitted:   false,
-			shouldErr:    false,
-		},
-		{
-			name:         "image attested by one attestor out of two",
-			image:        img,
-			policies:     gapWithTwoAAs,
-			attestations: oneValidAtt,
-			isAdmitted:   false,
-			shouldErr:    true,
-		},
-		{
-			name:         "image attested by two attestors out of two",
-			image:        img,
-			policies:     gapWithTwoAAs,
-			attestations: twoValidAtts,
-			isAdmitted:   true,
-			shouldErr:    false,
-=======
 		name            string
 		image           string
 		policies        []v1beta1.GenericAttestationPolicy
-		attestations    []metadata.PGPAttestation
+		attestations    []metadata.RawAttestation
 		hasRequiredAtts bool
 		shouldErr       bool
 	}{
@@ -285,7 +164,7 @@
 			name:            "image without attestation",
 			image:           img,
 			policies:        oneGAP,
-			attestations:    []metadata.PGPAttestation{},
+			attestations:    []metadata.RawAttestation{},
 			hasRequiredAtts: false,
 			shouldErr:       true,
 		},
@@ -293,7 +172,7 @@
 			name:            "gap without attestor should error",
 			image:           img,
 			policies:        gapWithoutAA,
-			attestations:    []metadata.PGPAttestation{},
+			attestations:    []metadata.RawAttestation{},
 			hasRequiredAtts: false,
 			shouldErr:       true,
 		},
@@ -301,7 +180,7 @@
 			name:            "gap without attestor should error on allowlisted image",
 			image:           "allowed_image_name",
 			policies:        gapWithoutAA,
-			attestations:    []metadata.PGPAttestation{},
+			attestations:    []metadata.RawAttestation{},
 			hasRequiredAtts: false,
 			shouldErr:       true,
 		},
@@ -309,7 +188,7 @@
 			name:            "allowlisted image",
 			image:           "allowed_image_name",
 			policies:        oneGAP,
-			attestations:    []metadata.PGPAttestation{},
+			attestations:    []metadata.RawAttestation{},
 			hasRequiredAtts: false,
 			shouldErr:       false,
 		},
@@ -317,7 +196,7 @@
 			name:            "image allowlisted in 1 policy",
 			image:           "allowed_image_name",
 			policies:        twoGAPs,
-			attestations:    []metadata.PGPAttestation{},
+			attestations:    []metadata.RawAttestation{},
 			hasRequiredAtts: false,
 			shouldErr:       false,
 		},
@@ -325,7 +204,7 @@
 			name:            "image without policies",
 			image:           img,
 			policies:        []v1beta1.GenericAttestationPolicy{},
-			attestations:    []metadata.PGPAttestation{},
+			attestations:    []metadata.RawAttestation{},
 			hasRequiredAtts: false,
 			shouldErr:       false,
 		},
@@ -349,7 +228,7 @@
 			name:            "image in global allowlist",
 			image:           "us.gcr.io/grafeas/grafeas-server:0.1.0",
 			policies:        twoGAPs,
-			attestations:    []metadata.PGPAttestation{},
+			attestations:    []metadata.RawAttestation{},
 			hasRequiredAtts: false,
 			shouldErr:       false,
 		},
@@ -368,7 +247,6 @@
 			attestations:    twoValidAtts,
 			hasRequiredAtts: true,
 			shouldErr:       false,
->>>>>>> fea1bd99
 		},
 	}
 	for _, tc := range tests {
@@ -390,13 +268,8 @@
 			if err := r.ReviewGAP([]string{tc.image}, tc.policies, nil, cMock); (err != nil) != tc.shouldErr {
 				t.Errorf("expected review to return error %t, actual error %s", tc.shouldErr, err)
 			}
-<<<<<<< HEAD
-			if th.Attestations[tc.image] != tc.isAdmitted {
-				t.Errorf("expected to get image attested: %t. Got %t", tc.isAdmitted, th.Attestations[tc.image])
-=======
 			if th.Attestations[tc.image] != tc.hasRequiredAtts {
 				t.Errorf("expected to have all required attestations for the image: %t. Got %t", tc.hasRequiredAtts, th.Attestations[tc.image])
->>>>>>> fea1bd99
 			}
 		})
 	}
@@ -441,11 +314,7 @@
 		return &v1beta1.AttestationAuthority{
 			ObjectMeta: metav1.ObjectMeta{Name: name},
 			Spec: v1beta1.AttestationAuthoritySpec{
-<<<<<<< HEAD
-				NoteReference: "provider/test",
-=======
 				NoteReference: "projects/test-1/notes/note-1",
->>>>>>> fea1bd99
 				PublicKeyList: []string{base64.StdEncoding.EncodeToString([]byte(pub))},
 			}}, nil
 	}
@@ -646,21 +515,13 @@
 		"a1": {
 			ObjectMeta: metav1.ObjectMeta{Name: "a1"},
 			Spec: v1beta1.AttestationAuthoritySpec{
-<<<<<<< HEAD
-				NoteReference: "provider/test",
-=======
 				NoteReference: "projects/test-1/notes/note-1",
->>>>>>> fea1bd99
 				PublicKeyList: []string{"testdata"},
 			}},
 		"a2": {
 			ObjectMeta: metav1.ObjectMeta{Name: "a2"},
 			Spec: v1beta1.AttestationAuthoritySpec{
-<<<<<<< HEAD
-				NoteReference: "provider/test",
-=======
 				NoteReference: "projects/test-1/notes/note-1",
->>>>>>> fea1bd99
 				PublicKeyList: []string{"testdata"},
 			}},
 	}
@@ -722,21 +583,13 @@
 		"a1": {
 			ObjectMeta: metav1.ObjectMeta{Name: "a1"},
 			Spec: v1beta1.AttestationAuthoritySpec{
-<<<<<<< HEAD
-				NoteReference: "provider/test",
-=======
 				NoteReference: "projects/test-1/notes/note-1",
->>>>>>> fea1bd99
 				PublicKeyList: []string{"testdata"},
 			}},
 		"a2": {
 			ObjectMeta: metav1.ObjectMeta{Name: "a2"},
 			Spec: v1beta1.AttestationAuthoritySpec{
-<<<<<<< HEAD
-				NoteReference: "provider/test",
-=======
 				NoteReference: "projects/test-1/notes/note-1",
->>>>>>> fea1bd99
 				PublicKeyList: []string{"testdata"},
 			}},
 	}
@@ -752,30 +605,6 @@
 		Auths: authMock,
 	})
 	tcs := []struct {
-<<<<<<< HEAD
-		name      string
-		aName     string
-		shouldErr bool
-		returnNil bool
-	}{
-		{
-			name:      "correct authority",
-			aName:     "a1",
-			shouldErr: false,
-			returnNil: false,
-		},
-		{
-			name:      "incorrect authority",
-			aName:     "err",
-			shouldErr: true,
-			returnNil: true,
-		},
-		{
-			name:      "empty name should return nil",
-			aName:     "",
-			shouldErr: false,
-			returnNil: true,
-=======
 		name        string
 		aName       string
 		shouldErr   bool
@@ -798,7 +627,6 @@
 			aName:       "",
 			shouldErr:   false,
 			returnAuths: false,
->>>>>>> fea1bd99
 		},
 	}
 
@@ -814,13 +642,8 @@
 			if (err != nil) != tc.shouldErr {
 				t.Errorf("expected review to return error %t, actual error %s", tc.shouldErr, err)
 			}
-<<<<<<< HEAD
-			if (a == nil) != tc.returnNil {
-				t.Errorf("expected review to return nil %t, actual return nil %t", tc.returnNil, a == nil)
-=======
 			if (a != nil) != tc.returnAuths {
 				t.Errorf("expected review to return auths %t, actual return auths %t", tc.returnAuths, a != nil)
->>>>>>> fea1bd99
 			}
 		})
 	}
