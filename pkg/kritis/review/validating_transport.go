--- conflicted
+++ resolved
@@ -17,6 +17,7 @@
 package review
 
 import (
+	"encoding/base64"
 	"fmt"
 	"net/url"
 
@@ -142,12 +143,6 @@
 		if rawAtt.SignatureType != metadata.PgpSignatureType {
 			return nil, fmt.Errorf("Signature type %s is not supported for Attestation %v", rawAtt.SignatureType.String(), rawAtt)
 		}
-<<<<<<< HEAD
-		keyId := rawAtt.Signature.PublicKeyId
-		if err = host.VerifySignature(keys[keyId], rawAtt.Signature.Signature); err != nil {
-			glog.Warningf("Could not find or verify attestation for attestor %s: %s", keyId, err.Error())
-=======
-		decodedSig, err := base64.StdEncoding.DecodeString(rawAtt.Signature.Signature)
 		if err != nil {
 			glog.Warningf("Cannot base64 decode signature for attestation %v. Error: %v", rawAtt, err)
 			continue
@@ -156,7 +151,7 @@
 		// after Kritis migrates to cryptolib.Attestation.
 		att := &cryptolib.Attestation{
 			PublicKeyID:       rawAtt.Signature.PublicKeyId,
-			Signature:         decodedSig,
+			Signature:         []byte(rawAtt.Signature.Signature),
 			SerializedPayload: rawAtt.SerializedPayload,
 		}
 		atts = append(atts, att)
@@ -184,7 +179,6 @@
 	for _, att := range atts {
 		if err := verifier.VerifyAttestation(att); err != nil {
 			glog.Warningf("error verifying attestation: %v", err)
->>>>>>> 5e94b81b
 			continue
 		}
 		validatedAtts = append(validatedAtts, attestation.ValidatedAttestation{AttestorName: avt.Attestor.Name, Image: image})
