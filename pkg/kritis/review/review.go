/*
Copyright 2018 Google LLC

Licensed under the Apache License, Version 2.0 (the "License");
you may not use this file except in compliance with the License.
You may obtain a copy of the License at

    http://www.apache.org/licenses/LICENSE-2.0

Unless required by applicable law or agreed to in writing, software
distributed under the License is distributed on an "AS IS" BASIS,
WITHOUT WARRANTIES OR CONDITIONS OF ANY KIND, either express or implied.
See the License for the specific language governing permissions and
limitations under the License.
*/

package review

import (
	"fmt"

	"github.com/golang/glog"
	"github.com/grafeas/kritis/pkg/kritis/apis/kritis/v1beta1"
	"github.com/grafeas/kritis/pkg/kritis/crd/authority"
	"github.com/grafeas/kritis/pkg/kritis/crd/securitypolicy"
	"github.com/grafeas/kritis/pkg/kritis/metadata"
	"github.com/grafeas/kritis/pkg/kritis/metadata/grafeas"
	"github.com/grafeas/kritis/pkg/kritis/policy"
	"github.com/grafeas/kritis/pkg/kritis/secrets"
	"github.com/grafeas/kritis/pkg/kritis/util"
	"github.com/grafeas/kritis/pkg/kritis/violation"
	v1 "k8s.io/api/core/v1"
)

type Reviewer struct {
	config *Config
}

type Config struct {
	Validate  securitypolicy.ValidateFunc
	Secret    secrets.Fetcher
	Auths     authority.Fetcher
	Strategy  violation.Strategy
	IsWebhook bool
}

func New(c *Config) Reviewer {
	return Reviewer{
		config: c,
	}
}

// Flatten allowlist from a list of generic attestation policies
func generateGapAllowlist(gaps []v1beta1.GenericAttestationPolicy) []string {
	allowlist := []string{}
	for _, gap := range gaps {
		for _, pattern := range gap.Spec.AdmissionAllowlistPatterns {
			allowlist = append(allowlist, pattern.NamePattern)
		}
	}
	return allowlist
}

// ReviewGAP reviews images against generic attestation policies
// Returns error if violations are found and handles them per violation strategy
func (r Reviewer) ReviewGAP(images []string, gaps []v1beta1.GenericAttestationPolicy, pod *v1.Pod, c metadata.ReadOnlyClient) error {
	images = util.RemoveGloballyAllowedImages(images)

	images = util.RemoveGapAllowedImages(images, generateGapAllowlist(gaps))

	if len(images) == 0 {
		glog.Infof("images are all globally or gap allowed, returning successful status: %s", images)
		return nil
	}

	if len(gaps) == 0 {
		glog.Info("No Generic Attestation Policies found")
		return nil
	}

	for _, image := range images {
		glog.Infof("Check if %s has valid Attestations.", image)
		imgAttested := false
		for _, gap := range gaps {
			glog.Infof("Validating against GenericAttestationPolicy %s", gap.Name)
			// Get all AttestationAuthorities in this policy.
			auths, err := r.getAttestationAuthoritiesForGAP(gap)
			if err != nil {
				return err
			}
			_, attestedByAny := r.findUnsatisfiedAuths(image, auths, c)
			if attestedByAny {
				imgAttested = true
			}
		}
		if err := r.config.Strategy.HandleAttestation(image, pod, imgAttested); err != nil {
			glog.Errorf("error handling attestations %v", err)
		}
		if !imgAttested {
			return fmt.Errorf("image %s is not attested", image)
		}
	}
	return nil
}

// ReviewISP reviews images against image security policies
// Returns error if violations are found and handles them per violation strategy
func (r Reviewer) ReviewISP(images []string, isps []v1beta1.ImageSecurityPolicy, pod *v1.Pod, c metadata.ReadWriteClient) error {
	images = util.RemoveGloballyAllowedImages(images)
	if len(images) == 0 {
		glog.Infof("images are all globally allowed, returning successful status: %s", images)
		return nil
	}
	if len(isps) == 0 {
		return nil
	}

	for _, isp := range isps {
		glog.Infof("Validating against ImageSecurityPolicy %s", isp.Name)
		// Get the attestationauthority in this policy.
		auth, err := r.getAttestationAuthorityForISP(isp)
		if err != nil {
			return err
		}

		for _, image := range images {
<<<<<<< HEAD
			glog.Infof("Check if %s as valid Attestations.", image)
			imgAttested := false
			if auth != nil {
				imgAttested = r.isAttestedBy(image, *auth)
			}
=======
			glog.Infof("Check if %s has valid Attestations.", image)
			notAttestedBy, imgAttested := r.findUnsatisfiedAuths(image, auths, c)
>>>>>>> 321bd37d

			if err := r.config.Strategy.HandleAttestation(image, pod, imgAttested); err != nil {
				glog.Errorf("error handling attestations %v", err)
			}

			// Skip vulnerability check for Webhook if attestations found.
			if imgAttested && r.config.IsWebhook {
				continue
			}

			glog.Infof("Getting vulnz for %s", image)
			violations, err := r.config.Validate(isp, image, c)
			if err != nil {
				return fmt.Errorf("error validating image security policy %v", err)
			}
			if len(violations) != 0 {
				return r.handleViolations(image, pod, violations)
			}
<<<<<<< HEAD
			if r.config.IsWebhook && auth != nil {
				if err := r.addAttestation(image, isp, *auth); err != nil {
=======
			if r.config.IsWebhook {
				if err := r.addAttestations(image, isp, notAttestedBy, c); err != nil {
>>>>>>> 321bd37d
					glog.Errorf("error adding attestations %s", err)
				}
			}
			glog.Infof("Found no violations for %s within ISP %s", image, isp.Name)
		}
	}
	return nil
}

<<<<<<< HEAD
// Check if a image is attested by a given attestation authority.
func (r Reviewer) isAttestedBy(image string, auth v1beta1.AttestationAuthority) bool {
	transport := AttestorValidatingTransport{Client: r.client, Attestor: auth}
	attestations, err := transport.GetValidatedAttestations(image)
	if err != nil {
		glog.Errorf("Error fetching validated attestations for %s: %v", image, err)
	}
	if len(attestations) == 0 {
		return false
	}
	return true
}

// Returns a subset of 'auths' for which there are no attestations for 'image'.
// In particular, if this returns an empty result, then 'image' has at least one attestation by every AttestationAuthority from 'auths'.
func (r Reviewer) findUnsatisfiedAuths(image string, auths []v1beta1.AttestationAuthority) []v1beta1.AttestationAuthority {
=======
// Returns a subset of 'auths' for which there are no attestations for 'image', as well as an indicator if any auth satisfies image.
func (r Reviewer) findUnsatisfiedAuths(image string, auths []v1beta1.AttestationAuthority, c metadata.ReadOnlyClient) ([]v1beta1.AttestationAuthority, bool) {
>>>>>>> 321bd37d
	notAttestedBy := []v1beta1.AttestationAuthority{}
	attestedByAny := false
	for _, auth := range auths {
<<<<<<< HEAD
		if !r.isAttestedBy(image, auth) {
=======
		transport := AttestorValidatingTransport{Client: c, Attestor: auth}
		attestations, err := transport.GetValidatedAttestations(image)
		if err != nil {
			glog.Errorf("Error fetching validated attestations for %s: %v", image, err)
		}
		if len(attestations) == 0 {
>>>>>>> 321bd37d
			notAttestedBy = append(notAttestedBy, auth)
		} else {
			attestedByAny = true
		}
	}
	return notAttestedBy, attestedByAny
}

func (r Reviewer) handleViolations(image string, pod *v1.Pod, violations []policy.Violation) error {
	errMsg := fmt.Sprintf("found violations in %s", image)
	// Check if one of the violations is that the image is not fully qualified
	for _, v := range violations {
		if v.Type() == policy.UnqualifiedImageViolation {
			errMsg = fmt.Sprintf(`%s is not a fully qualified image.
			  You can run 'kubectl plugin resolve-tags' to qualify all images with a digest.
			  Instructions for installing the plugin can be found at https://github.com/grafeas/kritis/blob/master/cmd/kritis/kubectl/plugins/resolve`, image)
		}
	}
	if err := r.config.Strategy.HandleViolation(image, pod, violations); err != nil {
		return fmt.Errorf("%s. error handling violation %v", errMsg, err)
	}
	return fmt.Errorf(errMsg)
}

<<<<<<< HEAD
// Create attestation for 'image' by ISP auth.
func (r Reviewer) addAttestation(image string, isp v1beta1.ImageSecurityPolicy, auth v1beta1.AttestationAuthority) error {
	errMsgs := []string{}
	// Get or Create Note for this this Authority
	n, err := util.GetOrCreateAttestationNote(r.client, &auth)
	if err != nil {
		errMsgs = append(errMsgs, err.Error())
	}
	// Get secret for this Authority
	s, err := r.config.Secret(isp.Namespace, auth.Spec.PrivateKeySecretName)
	if err != nil {
		errMsgs = append(errMsgs, err.Error())
	}
	// Create Attestation Signature
	if _, err := r.client.CreateAttestationOccurence(n, image, s); err != nil {
		errMsgs = append(errMsgs, err.Error())
=======
// Create attestations for 'image' by all 'auths'.
func (r Reviewer) addAttestations(image string, isp v1beta1.ImageSecurityPolicy, auths []v1beta1.AttestationAuthority, c metadata.ReadWriteClient) error {
	errMsgs := []string{}
	for _, a := range auths {
		// Get or Create Note for this this Authority
		n, err := util.GetOrCreateAttestationNote(c, &a)
		if err != nil {
			errMsgs = append(errMsgs, err.Error())
		}
		// Get secret for this Authority
		s, err := r.config.Secret(isp.Namespace, a.Spec.PrivateKeySecretName)
		if err != nil {
			errMsgs = append(errMsgs, err.Error())
		}
		// Create Attestation Signature
		if _, err := c.CreateAttestationOccurrence(n, image, s, grafeas.DefaultProject); err != nil {
			errMsgs = append(errMsgs, err.Error())
		}

>>>>>>> 321bd37d
	}

	if len(errMsgs) == 0 {
		return nil
	}
	return fmt.Errorf("one or more errors adding attestations: %s", errMsgs)
}

func (r Reviewer) getAttestationAuthorityForISP(isp v1beta1.ImageSecurityPolicy) (*v1beta1.AttestationAuthority, error) {
	aName := isp.Spec.AttestationAuthorityName
	if aName == "" {
		return nil, nil
	}
	a, err := r.config.Auths(isp.Namespace, aName)
	if err != nil {
		return nil, fmt.Errorf("Error getting attestors: %v", err)
	}
	return a, nil
}

func (r Reviewer) getAttestationAuthoritiesForGAP(gap v1beta1.GenericAttestationPolicy) ([]v1beta1.AttestationAuthority, error) {
	auths := make([]v1beta1.AttestationAuthority, len(gap.Spec.AttestationAuthorityNames))
	for i, aName := range gap.Spec.AttestationAuthorityNames {
		a, err := r.config.Auths(gap.Namespace, aName)
		if err != nil {
			return nil, fmt.Errorf("Error getting attestors: %v", err)
		}
		auths[i] = *a
	}
	return auths, nil
}<|MERGE_RESOLUTION|>--- conflicted
+++ resolved
@@ -124,16 +124,11 @@
 		}
 
 		for _, image := range images {
-<<<<<<< HEAD
 			glog.Infof("Check if %s as valid Attestations.", image)
 			imgAttested := false
 			if auth != nil {
-				imgAttested = r.isAttestedBy(image, *auth)
-			}
-=======
-			glog.Infof("Check if %s has valid Attestations.", image)
-			notAttestedBy, imgAttested := r.findUnsatisfiedAuths(image, auths, c)
->>>>>>> 321bd37d
+				imgAttested = r.isAttestedBy(image, *auth, c)
+			}
 
 			if err := r.config.Strategy.HandleAttestation(image, pod, imgAttested); err != nil {
 				glog.Errorf("error handling attestations %v", err)
@@ -152,13 +147,8 @@
 			if len(violations) != 0 {
 				return r.handleViolations(image, pod, violations)
 			}
-<<<<<<< HEAD
 			if r.config.IsWebhook && auth != nil {
-				if err := r.addAttestation(image, isp, *auth); err != nil {
-=======
-			if r.config.IsWebhook {
-				if err := r.addAttestations(image, isp, notAttestedBy, c); err != nil {
->>>>>>> 321bd37d
+				if err := r.addAttestation(image, isp, *auth, c); err != nil {
 					glog.Errorf("error adding attestations %s", err)
 				}
 			}
@@ -168,10 +158,9 @@
 	return nil
 }
 
-<<<<<<< HEAD
 // Check if a image is attested by a given attestation authority.
-func (r Reviewer) isAttestedBy(image string, auth v1beta1.AttestationAuthority) bool {
-	transport := AttestorValidatingTransport{Client: r.client, Attestor: auth}
+func (r Reviewer) isAttestedBy(image string, auth v1beta1.AttestationAuthority, c metadata.ReadOnlyClient) bool {
+	transport := AttestorValidatingTransport{Client: c, Attestor: auth}
 	attestations, err := transport.GetValidatedAttestations(image)
 	if err != nil {
 		glog.Errorf("Error fetching validated attestations for %s: %v", image, err)
@@ -182,26 +171,12 @@
 	return true
 }
 
-// Returns a subset of 'auths' for which there are no attestations for 'image'.
-// In particular, if this returns an empty result, then 'image' has at least one attestation by every AttestationAuthority from 'auths'.
-func (r Reviewer) findUnsatisfiedAuths(image string, auths []v1beta1.AttestationAuthority) []v1beta1.AttestationAuthority {
-=======
 // Returns a subset of 'auths' for which there are no attestations for 'image', as well as an indicator if any auth satisfies image.
 func (r Reviewer) findUnsatisfiedAuths(image string, auths []v1beta1.AttestationAuthority, c metadata.ReadOnlyClient) ([]v1beta1.AttestationAuthority, bool) {
->>>>>>> 321bd37d
 	notAttestedBy := []v1beta1.AttestationAuthority{}
 	attestedByAny := false
 	for _, auth := range auths {
-<<<<<<< HEAD
-		if !r.isAttestedBy(image, auth) {
-=======
-		transport := AttestorValidatingTransport{Client: c, Attestor: auth}
-		attestations, err := transport.GetValidatedAttestations(image)
-		if err != nil {
-			glog.Errorf("Error fetching validated attestations for %s: %v", image, err)
-		}
-		if len(attestations) == 0 {
->>>>>>> 321bd37d
+		if !r.isAttestedBy(image, auth, c) {
 			notAttestedBy = append(notAttestedBy, auth)
 		} else {
 			attestedByAny = true
@@ -226,12 +201,11 @@
 	return fmt.Errorf(errMsg)
 }
 
-<<<<<<< HEAD
-// Create attestation for 'image' by ISP auth.
-func (r Reviewer) addAttestation(image string, isp v1beta1.ImageSecurityPolicy, auth v1beta1.AttestationAuthority) error {
+// Create attestations for 'image' by ISP auth.
+func (r Reviewer) addAttestation(image string, isp v1beta1.ImageSecurityPolicy, auth v1beta1.AttestationAuthority, c metadata.ReadWriteClient) error {
 	errMsgs := []string{}
 	// Get or Create Note for this this Authority
-	n, err := util.GetOrCreateAttestationNote(r.client, &auth)
+	n, err := util.GetOrCreateAttestationNote(c, &auth)
 	if err != nil {
 		errMsgs = append(errMsgs, err.Error())
 	}
@@ -241,29 +215,8 @@
 		errMsgs = append(errMsgs, err.Error())
 	}
 	// Create Attestation Signature
-	if _, err := r.client.CreateAttestationOccurence(n, image, s); err != nil {
+	if _, err := c.CreateAttestationOccurrence(n, image, s, grafeas.DefaultProject); err != nil {
 		errMsgs = append(errMsgs, err.Error())
-=======
-// Create attestations for 'image' by all 'auths'.
-func (r Reviewer) addAttestations(image string, isp v1beta1.ImageSecurityPolicy, auths []v1beta1.AttestationAuthority, c metadata.ReadWriteClient) error {
-	errMsgs := []string{}
-	for _, a := range auths {
-		// Get or Create Note for this this Authority
-		n, err := util.GetOrCreateAttestationNote(c, &a)
-		if err != nil {
-			errMsgs = append(errMsgs, err.Error())
-		}
-		// Get secret for this Authority
-		s, err := r.config.Secret(isp.Namespace, a.Spec.PrivateKeySecretName)
-		if err != nil {
-			errMsgs = append(errMsgs, err.Error())
-		}
-		// Create Attestation Signature
-		if _, err := c.CreateAttestationOccurrence(n, image, s, grafeas.DefaultProject); err != nil {
-			errMsgs = append(errMsgs, err.Error())
-		}
-
->>>>>>> 321bd37d
 	}
 
 	if len(errMsgs) == 0 {
