--- conflicted
+++ resolved
@@ -33,11 +33,7 @@
 	notAllowlistedImages := []string{}
 	removedImages := []string{}
 	for _, image := range images {
-<<<<<<< HEAD
-		allowlisted, err := imageInGlobalAllowlist(image)
-=======
 		isAllowlisted, err := imageInGlobalAllowlist(image)
->>>>>>> fea1bd99
 		if err != nil {
 			glog.Errorf("couldn't check if %s is in global allowlist: %v", image, err)
 		}
@@ -50,21 +46,6 @@
 	return notAllowlistedImages, removedImages
 }
 
-<<<<<<< HEAD
-// RemoveGloballyAllowedImages returns all images that aren't in gap allowlists
-func RemoveGapAllowedImages(images []string, allowlist []string) []string {
-	notAllowlisted := []string{}
-	for _, image := range images {
-		allowlisted, err := imageInGapAllowlist(image, allowlist)
-		if err != nil {
-			glog.Errorf("couldn't check if %s is in gap allowlist: %v", image, err)
-		}
-		if !allowlisted {
-			notAllowlisted = append(notAllowlisted, image)
-		}
-	}
-	return notAllowlisted
-=======
 // SplitGapAllowedImages returns:
 // -- list of all images that aren't in gap allowlists
 // -- list of images that are in gap allowlists
@@ -83,7 +64,6 @@
 		}
 	}
 	return notAllowlistedImages, removedImages
->>>>>>> fea1bd99
 }
 
 // Do an image match based on reference.
@@ -101,11 +81,7 @@
 	if err != nil {
 		return false, err
 	}
-<<<<<<< HEAD
-	// Make sure c
-=======
 	// Make sure both resolve to same URL
->>>>>>> fea1bd99
 	if reflect.DeepEqual(allowRef.Context(), imageRef.Context()) {
 		return true, nil
 	}
