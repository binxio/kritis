/*
Copyright 2018 Google LLC

Licensed under the Apache License, Version 2.0 (the "License");
you may not use this file except in compliance with the License.
You may obtain a copy of the License at

    http://www.apache.org/licenses/LICENSE-2.0

Unless required by applicable law or agreed to in writing, software
distributed under the License is distributed on an "AS IS" BASIS,
WITHOUT WARRANTIES OR CONDITIONS OF ANY KIND, either express or implied.
See the License for the specific language governing permissions and
limitations under the License.
*/
package util

import (
	"testing"

	"github.com/grafeas/kritis/pkg/kritis/testutil"
)

func Test_SplitGloballyAllowedImages(t *testing.T) {
	tests := []struct {
		name           string
		images         []string
		notAllowlisted []string
		allowlisted    []string
	}{
		{
			name: "images in allowlist",
			images: []string{
				"gcr.io/kritis-project/kritis-server:tag",
				"gcr.io/kritis-project/kritis-server@sha256:0000000000000000000000000000000000000000000000000000000000000000",
			},
			notAllowlisted: []string{},
			allowlisted: []string{
				"gcr.io/kritis-project/kritis-server:tag",
				"gcr.io/kritis-project/kritis-server@sha256:0000000000000000000000000000000000000000000000000000000000000000",
			},
		},
		{
			name: "some images not allowlisted",
			images: []string{
				"gcr.io/kritis-project/kritis-server:tag",
				"gcr.io/some/image@sha256:0000000000000000000000000000000000000000000000000000000000000000",
			},
			notAllowlisted: []string{"gcr.io/some/image@sha256:0000000000000000000000000000000000000000000000000000000000000000"},
			allowlisted:    []string{"gcr.io/kritis-project/kritis-server:tag"},
		},
	}
	for _, test := range tests {
		t.Run(test.name, func(t *testing.T) {
			images, removed := SplitGloballyAllowedImages(test.images)
			testutil.DeepEqual(t, test.notAllowlisted, images)
			testutil.DeepEqual(t, test.allowlisted, removed)
		})
	}
}

func Test_SplitGapAllowedImages(t *testing.T) {
	allowlist := []string{
		"gcr.io/1-my-image*",
	}
	tests := []struct {
		name           string
		images         []string
		notAllowlisted []string
		allowlisted    []string
	}{
		{
			name: "remove gap allowed images",
			images: []string{
				"gcr.io/1-my-image@sha256:0000000000000000000000000000000000000000000000000000000000000000",
				"gcr.io/1-my-image:tag",
				"gcr.io/2-my-image:latest",
				"gcr.io/1-my-image2:latest",
				"gcr.io/1-my-image/a:latest",
			},
			notAllowlisted: []string{
				"gcr.io/2-my-image:latest",
				"gcr.io/1-my-image/a:latest",
			},
			allowlisted: []string{
				"gcr.io/1-my-image@sha256:0000000000000000000000000000000000000000000000000000000000000000",
				"gcr.io/1-my-image:tag",
				"gcr.io/1-my-image2:latest",
			},
		},
	}
	for _, test := range tests {
		t.Run(test.name, func(t *testing.T) {
			images, removed := SplitGapAllowedImages(test.images, allowlist)
			testutil.DeepEqual(t, test.notAllowlisted, images)
			testutil.DeepEqual(t, test.allowlisted, removed)
		})
	}
}

func Test_imageInGapAllowlist(t *testing.T) {
	allowlist := []string{
		"gcr.io/1-my-image*",
		"gcr.io/2-my-image-any-tag:*",
		"gcr.io/3-my-untagged-image",
		"gcr.io/4-my-image-tag-prefix:1.*",
		"gcr.io/5/long/path/my-image*",
		"gcr.io/6-my-image-w-tag:latest",
		"gcr.io/7-my-image@sha256:0000000000000000000000000000000000000000000000000000000000000000",
		"gcr.io/8-my-image@sha256:*",
		"local-image-1:*",
		"local-image-2:tag",
		"local-image-3:tag*",
	}
	tests := []struct {
		name     string
		image    string
		expected bool
	}{
		{
			name:     "test image exact name and tag match",
			image:    "gcr.io/6-my-image-w-tag:latest",
			expected: true,
		},
		{
			name:     "test image name match but tag mismatch",
			image:    "gcr.io/6-my-image-w-tag:some",
			expected: false,
		},
		{
			name:     "test image any tag match",
			image:    "gcr.io/2-my-image-any-tag:any",
			expected: true,
		},
		{
			name:     "test image wildcard name match",
			image:    "gcr.io/1-my-image-abc",
			expected: true,
		},
		{
			name:     "test image wildcard name and tag match",
			image:    "gcr.io/1-my-image-abc:tag",
			expected: true,
		},
		{
			name:     "test untagged pattern exact match",
			image:    "gcr.io/3-my-untagged-image",
			expected: true,
		},
		{
			name:     "test untagged pattern mismatch",
			image:    "gcr.io/3-my-untagged-image:tag",
			expected: false,
		},
		{
			name:     "test tag wildcard pattern match",
			image:    "gcr.io/4-my-image-tag-prefix:1.3",
			expected: true,
		},
		{
			name:     "test tag wildcard pattern mismatch",
			image:    "gcr.io/4-my-image-tag-prefix:2.3",
			expected: false,
		},
		{
			name:     "test image long path match",
			image:    "gcr.io/5/long/path/my-image-1:tag",
			expected: true,
		},
		{
			name:     "test wildcard does not match slash",
			image:    "gcr.io/5/long/path/my-image/image",
			expected: false,
		},
		{
			name:     "test image sha exact match",
			image:    "gcr.io/7-my-image@sha256:0000000000000000000000000000000000000000000000000000000000000000",
			expected: true,
		},
		{
			name:     "test image sha mismatch",
			image:    "gcr.io/7-my-image@sha256:1111111111111111111111111111111111111111111111111111111111111111",
			expected: false,
		},
		{
			name:     "test wildcard sha match",
			image:    "gcr.io/8-my-image@sha256:1111111111111111111111111111111111111111111111111111111111111111",
			expected: true,
		},
		{
			name:     "test local image exact match",
			image:    "local-image-2:tag",
			expected: true,
		},
		{
			name:     "test local image tag mismatch",
			image:    "local-image-2:tag2",
			expected: false,
		},
		{
			name:     "test local image any tag match",
			image:    "local-image-1:any-tag",
			expected: true,
		},
		{
			name:     "test local image tag wildcard match",
			image:    "local-image-3:tag-any",
			expected: true,
		},
		{
			name:     "test local image tag wildcard mismatch",
			image:    "local-image-3:1tag",
			expected: false,
		},
	}
	for _, test := range tests {
		t.Run(test.name, func(t *testing.T) {
			actual, err := imageInGapAllowlist(test.image, allowlist)
			testutil.CheckErrorAndDeepEqual(t, false, err, test.expected, actual)
		})
	}
}

<<<<<<< HEAD
func Test_imageInGapAllowlist(t *testing.T) {
	allowlist := []string{
		"gcr.io/1-my-image*",
		"gcr.io/2-my-image-any-tag:*",
		"gcr.io/3-my-untagged-image",
		"gcr.io/4-my-image-tag-prefix:1.*",
		"gcr.io/5/long/path/my-image*",
		"gcr.io/6-my-image-w-tag:latest",
		"gcr.io/7-my-image@sha256:0000000000000000000000000000000000000000000000000000000000000000",
		"gcr.io/8-my-image@sha256:*",
		"local-image-1:*",
		"local-image-2:tag",
		"local-image-3:tag*",
	}
	tests := []struct {
		name     string
		image    string
		expected bool
	}{
		{
			name:     "test image exact name and tag match",
			image:    "gcr.io/6-my-image-w-tag:latest",
			expected: true,
		},
		{
			name:     "test image name match but tag mismatch",
			image:    "gcr.io/6-my-image-w-tag:some",
			expected: false,
		},
		{
			name:     "test image any tag match",
			image:    "gcr.io/2-my-image-any-tag:any",
			expected: true,
		},
		{
			name:     "test image wildcard name match",
			image:    "gcr.io/1-my-image-abc",
			expected: true,
		},
		{
			name:     "test image wildcard name and tag match",
			image:    "gcr.io/1-my-image-abc:tag",
			expected: true,
		},
		{
			name:     "test untagged pattern exact match",
			image:    "gcr.io/3-my-untagged-image",
			expected: true,
		},
		{
			name:     "test untagged pattern mismatch",
			image:    "gcr.io/3-my-untagged-image:tag",
			expected: false,
		},
		{
			name:     "test tag wildcard pattern match",
			image:    "gcr.io/4-my-image-tag-prefix:1.3",
			expected: true,
		},
		{
			name:     "test tag wildcard pattern mismatch",
			image:    "gcr.io/4-my-image-tag-prefix:2.3",
			expected: false,
		},
		{
			name:     "test image long path match",
			image:    "gcr.io/5/long/path/my-image-1:tag",
			expected: true,
		},
		{
			name:     "test wildcard does not match slash",
			image:    "gcr.io/5/long/path/my-image/image",
			expected: false,
		},
		{
			name:     "test image sha exact match",
			image:    "gcr.io/7-my-image@sha256:0000000000000000000000000000000000000000000000000000000000000000",
			expected: true,
		},
		{
			name:     "test image sha mismatch",
			image:    "gcr.io/7-my-image@sha256:1111111111111111111111111111111111111111111111111111111111111111",
			expected: false,
		},
		{
			name:     "test wildcard sha match",
			image:    "gcr.io/8-my-image@sha256:1111111111111111111111111111111111111111111111111111111111111111",
			expected: true,
		},
		{
			name:     "test local image exact match",
			image:    "local-image-2:tag",
			expected: true,
		},
		{
			name:     "test local image tag mismatch",
			image:    "local-image-2:tag2",
			expected: false,
		},
		{
			name:     "test local image any tag match",
			image:    "local-image-1:any-tag",
			expected: true,
		},
		{
			name:     "test local image tag wildcard match",
			image:    "local-image-3:tag-any",
			expected: true,
		},
		{
			name:     "test local image tag wildcard mismatch",
			image:    "local-image-3:1tag",
			expected: false,
		},
	}
	for _, test := range tests {
		t.Run(test.name, func(t *testing.T) {
			actual, err := imageInGapAllowlist(test.image, allowlist)
			testutil.CheckErrorAndDeepEqual(t, false, err, test.expected, actual)
		})
	}
}

=======
>>>>>>> fea1bd99
func Test_imageInGlobalAllowlist(t *testing.T) {
	tests := []struct {
		name     string
		image    string
		expected bool
	}{
		{
			name:     "test image in allowlist",
			image:    "gcr.io/kritis-project/kritis-server:tag",
			expected: true,
		},
		{
			name:     "test image with digest in allowlist",
			image:    "gcr.io/kritis-project/kritis-server@sha256:0000000000000000000000000000000000000000000000000000000000000000",
			expected: true,
		},
		{
			name:     "test image not in allowlist",
			image:    "some/image",
			expected: false,
		},
	}
	for _, test := range tests {
		t.Run(test.name, func(t *testing.T) {
			actual, err := imageInGlobalAllowlist(test.image)
			testutil.CheckErrorAndDeepEqual(t, false, err, test.expected, actual)
		})
	}
}<|MERGE_RESOLUTION|>--- conflicted
+++ resolved
@@ -221,139 +221,13 @@
 	}
 }
 
-<<<<<<< HEAD
-func Test_imageInGapAllowlist(t *testing.T) {
-	allowlist := []string{
-		"gcr.io/1-my-image*",
-		"gcr.io/2-my-image-any-tag:*",
-		"gcr.io/3-my-untagged-image",
-		"gcr.io/4-my-image-tag-prefix:1.*",
-		"gcr.io/5/long/path/my-image*",
-		"gcr.io/6-my-image-w-tag:latest",
-		"gcr.io/7-my-image@sha256:0000000000000000000000000000000000000000000000000000000000000000",
-		"gcr.io/8-my-image@sha256:*",
-		"local-image-1:*",
-		"local-image-2:tag",
-		"local-image-3:tag*",
-	}
+func Test_imageInGlobalAllowlist(t *testing.T) {
 	tests := []struct {
 		name     string
 		image    string
 		expected bool
 	}{
 		{
-			name:     "test image exact name and tag match",
-			image:    "gcr.io/6-my-image-w-tag:latest",
-			expected: true,
-		},
-		{
-			name:     "test image name match but tag mismatch",
-			image:    "gcr.io/6-my-image-w-tag:some",
-			expected: false,
-		},
-		{
-			name:     "test image any tag match",
-			image:    "gcr.io/2-my-image-any-tag:any",
-			expected: true,
-		},
-		{
-			name:     "test image wildcard name match",
-			image:    "gcr.io/1-my-image-abc",
-			expected: true,
-		},
-		{
-			name:     "test image wildcard name and tag match",
-			image:    "gcr.io/1-my-image-abc:tag",
-			expected: true,
-		},
-		{
-			name:     "test untagged pattern exact match",
-			image:    "gcr.io/3-my-untagged-image",
-			expected: true,
-		},
-		{
-			name:     "test untagged pattern mismatch",
-			image:    "gcr.io/3-my-untagged-image:tag",
-			expected: false,
-		},
-		{
-			name:     "test tag wildcard pattern match",
-			image:    "gcr.io/4-my-image-tag-prefix:1.3",
-			expected: true,
-		},
-		{
-			name:     "test tag wildcard pattern mismatch",
-			image:    "gcr.io/4-my-image-tag-prefix:2.3",
-			expected: false,
-		},
-		{
-			name:     "test image long path match",
-			image:    "gcr.io/5/long/path/my-image-1:tag",
-			expected: true,
-		},
-		{
-			name:     "test wildcard does not match slash",
-			image:    "gcr.io/5/long/path/my-image/image",
-			expected: false,
-		},
-		{
-			name:     "test image sha exact match",
-			image:    "gcr.io/7-my-image@sha256:0000000000000000000000000000000000000000000000000000000000000000",
-			expected: true,
-		},
-		{
-			name:     "test image sha mismatch",
-			image:    "gcr.io/7-my-image@sha256:1111111111111111111111111111111111111111111111111111111111111111",
-			expected: false,
-		},
-		{
-			name:     "test wildcard sha match",
-			image:    "gcr.io/8-my-image@sha256:1111111111111111111111111111111111111111111111111111111111111111",
-			expected: true,
-		},
-		{
-			name:     "test local image exact match",
-			image:    "local-image-2:tag",
-			expected: true,
-		},
-		{
-			name:     "test local image tag mismatch",
-			image:    "local-image-2:tag2",
-			expected: false,
-		},
-		{
-			name:     "test local image any tag match",
-			image:    "local-image-1:any-tag",
-			expected: true,
-		},
-		{
-			name:     "test local image tag wildcard match",
-			image:    "local-image-3:tag-any",
-			expected: true,
-		},
-		{
-			name:     "test local image tag wildcard mismatch",
-			image:    "local-image-3:1tag",
-			expected: false,
-		},
-	}
-	for _, test := range tests {
-		t.Run(test.name, func(t *testing.T) {
-			actual, err := imageInGapAllowlist(test.image, allowlist)
-			testutil.CheckErrorAndDeepEqual(t, false, err, test.expected, actual)
-		})
-	}
-}
-
-=======
->>>>>>> fea1bd99
-func Test_imageInGlobalAllowlist(t *testing.T) {
-	tests := []struct {
-		name     string
-		image    string
-		expected bool
-	}{
-		{
 			name:     "test image in allowlist",
 			image:    "gcr.io/kritis-project/kritis-server:tag",
 			expected: true,
